--- conflicted
+++ resolved
@@ -11,12 +11,12 @@
 
 // leabra.Synapse holds state for the synaptic connection between neurons
 type Synapse struct {
-<<<<<<< HEAD
 	Wt                float32 `desc:"synaptic weight value -- sigmoid contrast-enhanced"`
 	LWt               float32 `desc:"linear (underlying) weight value -- learns according to the lrate specified in the connection spec -- this is converted into the effective weight value, Wt, via sigmoidal contrast enhancement (see WtSigParams)"`
 	DWt               float32 `desc:"change in synaptic weight, from learning"`
 	Norm              float32 `desc:"DWt normalization factor -- reset to max of abs value of DWt, decays slowly down over time -- serves as an estimate of variance in weight changes over time"`
 	Moment            float32 `desc:"momentum -- time-integrated DWt changes, to accumulate a consistent direction of weight change and cancel out dithering contradictory changes"`
+	Scale             float32 `desc:"scaling parameter for this connection: effective weight value is scaled by this factor -- useful for topographic connectivity patterns e.g., to enforce more distant connections to always be lower in magnitude than closer connections.  Value defaults to 1 (cannot be exactly 0 -- otherwise is automatically reset to 1 -- use a very small number to approximate 0).  Typically set by using the prjn.Pattern Weights() values where appropriate"`
 	SRAvgDp           float32 `desc:"Synaptic Depression scaling variable based on sender-receiver neuron average activation (represented by the inverse of sum of co-activation)"`
 	Cai               float32 `desc:"cai intacelluarl calcium. Default to be 0."`
 	Effwt             float32 `desc:"Maybe it is needed. I don't know yet. Default to be the same as Wt."`
@@ -27,18 +27,7 @@
 	sd_ca_thr_rescale float32 `desc:"#READ_ONLY rescaling factor taking into account sd_ca_gain and sd_ca_thr (= sd_ca_gain/(1 - sd_ca_thr))"`
 }
 
-var SynapseVars = []string{"Wt", "LWt", "DWt", "Norm", "Moment", "SRAvgDp", "Cai", "Effwt"}
-=======
-	Wt     float32 `desc:"synaptic weight value -- sigmoid contrast-enhanced"`
-	LWt    float32 `desc:"linear (underlying) weight value -- learns according to the lrate specified in the connection spec -- this is converted into the effective weight value, Wt, via sigmoidal contrast enhancement (see WtSigParams)"`
-	DWt    float32 `desc:"change in synaptic weight, from learning"`
-	Norm   float32 `desc:"DWt normalization factor -- reset to max of abs value of DWt, decays slowly down over time -- serves as an estimate of variance in weight changes over time"`
-	Moment float32 `desc:"momentum -- time-integrated DWt changes, to accumulate a consistent direction of weight change and cancel out dithering contradictory changes"`
-	Scale  float32 `desc:"scaling parameter for this connection: effective weight value is scaled by this factor -- useful for topographic connectivity patterns e.g., to enforce more distant connections to always be lower in magnitude than closer connections.  Value defaults to 1 (cannot be exactly 0 -- otherwise is automatically reset to 1 -- use a very small number to approximate 0).  Typically set by using the prjn.Pattern Weights() values where appropriate"`
-}
-
-var SynapseVars = []string{"Wt", "LWt", "DWt", "Norm", "Moment", "Scale"}
->>>>>>> 0a09d657
+var SynapseVars = []string{"Wt", "LWt", "DWt", "Norm", "Moment", "Scale", "SRAvgDp", "Cai", "Effwt", "Ca_inc", "Ca_dec", "sd_ca_thr", "sd_ca_gain", "sd_ca_thr_rescale"}
 
 var SynapseVarsMap map[string]int
 
