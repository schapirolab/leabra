--- conflicted
+++ resolved
@@ -86,7 +86,6 @@
 	ls.WtBal.Defaults()
 }
 
-<<<<<<< HEAD
 // InitWts initializes weight values based on WtInit randomness parameters
 // It also updates the linear weight value based on the sigmoidal weight value
 func (ls *LearnSynParams) InitWts(syn *Synapse) {
@@ -98,8 +97,6 @@
 	syn.SRAvgDp = 1
 }
 
-=======
->>>>>>> 0a09d657
 // LWtFmWt updates the linear weight value based on the current effective Wt value.
 // effective weight is sigmoidally contrast-enhanced relative to the linear weight.
 func (ls *LearnSynParams) LWtFmWt(syn *Synapse) {
